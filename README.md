--- conflicted
+++ resolved
@@ -183,14 +183,10 @@
     @Override public void onTimelineChanged() {...}
     @Override public void onEventAdded(long t, E event) {...}
     @Override public void onEventInserted(long timestamp, long interval) {...}
-<<<<<<< HEAD
+    @Override public void beforeEventModified(long timestamp, E event) {...}
+    @Override public void onEventModified(long timestamp, E event) {...}
     @Override public void onEventShifted(long oldTimestamp, long newTimestamp, E event) {...}
     @Override public void onEventRemoved(long timestamp, E event) {...}
-=======
-    @Override public void beforeEventModified(long timestamp, E event) {...}
-    @Override public void onEventModified(long timestamp, E event) {...}
-    @Override public void onEventRemoved(long timestamp) {...}
->>>>>>> 310551e1
     @Override public void onDurationChanged(long oldDuration, long newDuration) {...}
     @Override public void onTimelineCleared() {...}
 });
