/*
 * Playable Timeline Library for Java
 * Copyright (c) 2022 Rohan Khayech.
 *
 *     This library is free software; you can redistribute it and/or
 *     modify it under the terms of the GNU Lesser General Public
 *     License as published by the Free Software Foundation; either
 *     version 2.1 of the License, or (at your option) any later version.
 *
 *     This library is distributed in the hope that it will be useful,
 *     but WITHOUT ANY WARRANTY; without even the implied warranty of
 *     MERCHANTABILITY or FITNESS FOR A PARTICULAR PURPOSE.  See the GNU
 *     Lesser General Public License for more details.
 *
 *     You should have received a copy of the GNU Lesser General Public
 *     License along with this library; if not, write to the Free Software
 *     Foundation, Inc., 51 Franklin Street, Fifth Floor, Boston, MA  02110-1301
 *     USA
 */

package com.rohankhayech.playabletimeline;

import static org.junit.Assert.assertEquals;
import static org.junit.Assert.assertFalse;
import static org.junit.Assert.assertNotEquals;
import static org.junit.Assert.assertNotSame;
import static org.junit.Assert.assertNull;
import static org.junit.Assert.assertThrows;
import static org.junit.Assert.assertTrue;

import org.junit.After;
import org.junit.Before;
import org.junit.Test;

import java.util.HashMap;
import java.util.Iterator;
import java.util.List;
import java.util.Map;
import java.util.NoSuchElementException;
import java.util.concurrent.TimeUnit;
import java.util.stream.Collectors;

/**
 * Test harness for the Timeline data structure class.
 *
 * @author Rohan Khayech
 */
public class TimelineTest {

    /** Test timeline object. */
    private Timeline<TimelineEvent> tl;

    /** Listener callback checks. */
    private boolean notifiedBeforeTLChanged, notifiedTLChanged, notifiedEventAdded, notifiedEventInserted,
        notifiedEventRemoved, notifiedDurationChanged, notifiedTLCleared;

<<<<<<< HEAD
    /** Event shifted callback checks */
    private Map<TimelineEvent, Boolean> notifiedShifted;
=======

    /** Event shifted callback checks. */
    Map<TimelineEvent, Boolean> notifiedShifted;
>>>>>>> f7bb86cd

    /** Array of test events. */
    private TimelineEvent[] e;

    /** Test events */
    private final TimelineEvent dupeEvent = new MessageEvent("Duplicate message at 2 secs.");
    private final TimelineEvent halfEvent = new MessageEvent("Message at 1 sec.");
    
    /** Delay between test events. */
    private static final long EVENT_DELAY = 2;

    /** Number of default test events. */
    private static final int NUM_EVENTS = 3;

    private TimelineListener<TimelineEvent> l;

    @Before
    public void setUp() {
        // Setup timeline.
        tl = new Timeline<>(TimeUnit.SECONDS);

        // Init listener callback checks.
        resetListenerNotifications();

        // Setup default events
        e = new MessageEvent[NUM_EVENTS];
        for (int i=0; i<e.length; i++) {
            final long time = i*EVENT_DELAY;
            e[i] = new MessageEvent("Message "+ i +" at "+time+" secs.");
        }

        // Setup listener
        l = tl.addListener(new TimelineListener<>() {
            @Override public void beforeTimelineChanged() { notifiedBeforeTLChanged = true; }
            @Override public void onTimelineChanged() { notifiedTLChanged = true; }
            @Override public void onEventAdded(long t, TimelineEvent e) { notifiedEventAdded = true; }
            @Override public void onEventInserted(long t, long i) { notifiedEventInserted = true; }
            @Override public void onEventRemoved(long t, TimelineEvent e) { notifiedEventRemoved = true; }
            @Override public void onDurationChanged(long od, long nd) { notifiedDurationChanged = true; }
            @Override public void onTimelineCleared() { notifiedTLCleared = true; }
            @Override public void onEventShifted(long oldT, long newT, TimelineEvent ev) { notifiedShifted.put(ev, true); }
        });
    }

    /**
     * Adds the default set of events to the timeline.
     */
    private void addDefaultEvents() {
        // Add the events in non-chronological order to test sorting.
        tl.addEvent(EVENT_DELAY * 2, e[2]);
        tl.addEvent(0, e[0]);
        tl.addEvent(EVENT_DELAY, e[1]);

        resetListenerNotifications();
    }

    @After
    public void tearDown() {
        tl.removeListener(l);
    }

    @Test
    public void testAddEvents() {
        addDefaultEvents();

        // Check order is chronological.
        List<TimelineFrame<TimelineEvent>> events = tl.toList();
        assertEquals("Events not in chronological order.", e[0], events.get(0).getEvent());
        assertEquals("Events not in chronological order.", e[1], events.get(1).getEvent());
        assertEquals("Events not in chronological order.", e[2], events.get(2).getEvent());

        // Test add event.
        TimelineEvent ev = () -> {};
        tl.addEvent(EVENT_DELAY/2, ev);
        assertEquals("Event not added at specified time.", ev, tl.get(EVENT_DELAY/2));

        // Check listener notifications.
        assertTrue("No notification before timeline changed.",notifiedBeforeTLChanged);
        assertTrue("No notification of timeline changed.",notifiedTLChanged);
        assertTrue("No notification of event added.",notifiedEventAdded);
        assertFalse("False notification of duration change.",notifiedDurationChanged);

        // Check duration notification.
        tl.addEvent(EVENT_DELAY*3, ev);
        assertTrue("No notification of duration.",notifiedDurationChanged);

        // Check cannot add null
        assertThrows("Added null without exception.", NullPointerException.class,()->tl.addEvent(0, null));

        // Check cannot add events at negative timestamp.
        assertThrows("Added event at negative timestamp.", IllegalArgumentException.class,()->tl.addEvent(-1, ev));
    }

    @Test
    public void testRemoveEvent() {
        addDefaultEvents();

        // Test remove event.
        tl.removeEvent(e[0]);
        assertFalse("Event not removed.", tl.contains(e[0]));

        // Check listener notifications.
        assertTrue("No notification before timeline changed.",notifiedBeforeTLChanged);
        assertTrue("No notification of timeline changed.",notifiedTLChanged);
        assertTrue("No notification of event removal.",notifiedEventRemoved);
        assertFalse("False notification of duration change.",notifiedDurationChanged);

        // Check duration change notification.
        tl.removeEvent(e[2]);
        assertTrue("No notification of duration change.",notifiedDurationChanged);

        // Check remove null fails without removing or exception.
        tl.removeEvent(null);
        assertTrue("Removing null removed actual event.", tl.existsAt(EVENT_DELAY));
    }

    @Test
    public void testRemoveAt() {
        addDefaultEvents();
        // Test remove event.
        tl.removeEvent(0);
        assertFalse("Event not removed.", tl.existsAt(0));

        // Check listener notifications.
        assertTrue("No notification before timeline changed.",notifiedBeforeTLChanged);
        assertTrue("No notification of timeline changed.",notifiedTLChanged);
        assertTrue("No notification of event removal.",notifiedEventRemoved);
        assertFalse("False notification of duration change.",notifiedDurationChanged);

        // Check duration change notification.
        tl.removeEvent(EVENT_DELAY*2);
        assertTrue("No notification of duration change.",notifiedDurationChanged);

        // Check remove at invalid fails without removing or exception.
        tl.removeEvent(-1);
        assertTrue("Removing null removed actual event.", tl.existsAt(EVENT_DELAY));
    }

    @Test
    public void testRemoveAll() {
        addDefaultEvents();
        tl.addEvent(0,()->{});
        // Test remove event.
        tl.removeAll(0);
        assertFalse("All events not removed.", tl.existsAt(0));

        // Check listener notifications.
        assertTrue("No notification before timeline changed.",notifiedBeforeTLChanged);
        assertTrue("No notification of timeline changed.",notifiedTLChanged);
        assertTrue("No notification of event removal.",notifiedEventRemoved);
        assertFalse("False notification of duration change.",notifiedDurationChanged);

        // Check duration change notification.
        tl.removeAll(EVENT_DELAY*2);
        assertTrue("No notification of duration change.",notifiedDurationChanged);

        // Check remove at invalid fails without removing or exception.
        tl.removeAll(-1);
        assertTrue("Removing null removed actual event.", tl.existsAt(EVENT_DELAY));
    }

    @Test
    public void testInsertAndDelay() {
        addDefaultEvents();

        // Test insert event at unique timeframe.
        tl.insertAndDelay(EVENT_DELAY/2, EVENT_DELAY, halfEvent);
        assertEquals("Event not added at specified time.", halfEvent ,tl.get(EVENT_DELAY/2));

        // Check existing subsequent events have moved.
        assertEquals("Previous event moved by insert.", e[0], tl.get(0)); // Before
        assertEquals("Existing event not delayed by insert.", e[1], tl.get(EVENT_DELAY*2)); // After
        assertEquals("Subsequent event not delayed by insert.", e[2], tl.get(EVENT_DELAY*3)); // After

        // Check listener notifications.
        assertTrue("No notification before timeline changed.",notifiedBeforeTLChanged);
        assertTrue("No notification of timeline changed.",notifiedTLChanged);
        assertTrue("No notification of duration change.",notifiedDurationChanged);
        assertTrue("No notification of event inserted.",notifiedEventInserted);
        assertNull("False notification of event shifted.", notifiedShifted.get(e[0]));
        assertTrue("No notification of event shifted.", notifiedShifted.get(e[1]));
        assertTrue("No notification of event shifted.", notifiedShifted.get(e[2]));

        // Check with negative interval.
        assertThrows("Delayed events by negative interval.", IllegalArgumentException.class, ()->tl.insertAndDelay(0, -1, e[0]));
    }

    @Test
    public void testInsert() {
        addDefaultEvents();
        // Test insert event at unique timeframe.
        tl.insert(EVENT_DELAY/2, EVENT_DELAY, halfEvent);
        assertEquals("Event not added at specified time.", halfEvent ,tl.get(EVENT_DELAY/2));

        // Check existing events haven't moved.
        assertEquals("Existing event moved by unique insert.", e[0], tl.get(0)); // Before
        assertEquals("Existing event moved by unique insert.", e[1], tl.get(EVENT_DELAY)); // After
        assertEquals("Existing event moved by unique insert.", e[2], tl.get(EVENT_DELAY*2)); // After

        // Test insert event at unique timeframe.
        tl.insert(EVENT_DELAY, EVENT_DELAY, dupeEvent);
        assertEquals("Event not added at specified time.", dupeEvent ,tl.get(EVENT_DELAY));

        // Check existing subsequent events have moved.
        assertEquals("Previous event moved by insert.", e[0], tl.get(0)); // Before
        assertEquals("Existing event not delayed by insert.", e[1], tl.get(EVENT_DELAY*2)); // After
        assertEquals("Subsequent event not delayed by insert.", e[2], tl.get(EVENT_DELAY*3)); // After
    }

    @Test
    public void testToList() {
        // Check empty list.
        assertEquals("Returns non-empty list when timeline empty.", 0, tl.toList().size());

        addDefaultEvents();

        // Check order is chronological.
        List<TimelineFrame<TimelineEvent>> events = tl.toList();
        assertEquals("Events not in chronological order.", e[0], events.get(0).getEvent());
        assertEquals("Events not in chronological order.", e[1], events.get(1).getEvent());
        assertEquals("Events not in chronological order.", e[2], events.get(2).getEvent());

        // Check unmodifiable
        assertThrows(UnsupportedOperationException.class,() -> events.add(new TimelineFrame<>(0,dupeEvent)));
    }

    @Test
    public void testGet() {
        // Check when tl empty.
        assertNull("Returns event when timeline is empty.", tl.get(0));

        // Check non-existent timestamp.
        addDefaultEvents();
        assertNull("Returns event when timestamp is not present.", tl.get(1));

        // Check first event returned.
        tl.addEvent(2, dupeEvent);
        assertEquals("Correct event not returned.", e[1], tl.get(2));
    }

    @Test
    public void testTimeOf() {
        // Check when tl empty.
        assertThrows("Returns event when timeline is empty.", NoSuchElementException.class, () -> tl.timeOf(e[0]));

        // Add the same event twice at different times.
        TimelineEvent e = () -> {};
        tl.addEvent(4, e);
        tl.addEvent(6, e);

        // Check non-present event.
        assertThrows("Returns true when timestamp is not present.", NoSuchElementException.class, () -> tl.timeOf(dupeEvent));

        // Check earliest occurrence is returned.
        assertEquals("Doesn't return the time of the earliest occurrence.", 4, tl.timeOf(e));

        // Check null.
        assertThrows("", NullPointerException.class, () ->  tl.timeOf(null));
    }

    @Test
    public void testGetAll() {
        // Check when tl empty.
        assertEquals("Returns non-empty list when timeline is empty.",0, tl.getAll(0).size());

        // Check non-existent timestamp.
        addDefaultEvents();
        assertEquals("Returns non-empty list when timestamp is not present.", 0, tl.getAll(1).size());

        // Check all events returned.
        tl.addEvent(2, dupeEvent);
        List<TimelineEvent> events = tl.getAll(2);
        assertEquals("Returned list has incorrect num of events.", 2, events.size());
        assertTrue("Correct events not returned.", events.contains(e[1]));
        assertTrue("Correct events not returned.", events.contains(dupeEvent));
    }

    @Test
    public void testExistsAt() {
        // Check when tl empty.
        assertFalse("Returns true when timeline is empty.", tl.existsAt(0));

        // Check non-existent timestamp.
        addDefaultEvents();
        assertFalse("Returns true when timestamp is not present.", tl.existsAt(1));

        // Check when event present.
        assertTrue("Returned false when event present.", tl.existsAt(2));
    }

    @Test
    public void testContains() {
        // Check when tl empty.
        assertFalse("Returns true when timeline is empty.", tl.contains(e[0]));

        // Check non-present event.
        addDefaultEvents();
        assertFalse("Returns true when timestamp is not present.", tl.contains(dupeEvent));

        // Check when event present.
        assertTrue("Returned false when event present.", tl.contains(e[0]));
    }

    @Test
    public void testIsEmpty() {
        // Check when tl empty.
        assertTrue("Returns false when timeline is empty.", tl.isEmpty());

        // Check with event.
        tl.addEvent(0, e[0]);
        assertFalse("Returns true when timeline is not empty.", tl.isEmpty());
    }

    @Test
    public void testGetUnit() {
        assertEquals("Unit not init correctly.",TimeUnit.SECONDS,tl.getUnit());
    }

    @Test
    public void testGetDuration() {
        assertEquals("Duration incorrect.",0,tl.getDuration());
        addDefaultEvents();
        assertEquals("Duration not updated after adding events.",4,tl.getDuration());
    }

    @Test
    public void testIterator() {
        // Check iterator on empty timeline.
        Iterator<TimelineFrame<TimelineEvent>> iter = tl.iterator();
        assertFalse("Non-empty iterator returned when tl empty.", iter.hasNext());

        // Check iterator starts from the right point and contains all subsequent elements.
        addDefaultEvents();
        iter = tl.iterator();
        assertEquals("Incorrect event from iterator.",e[0],iter.next().getEvent());
        assertEquals("Incorrect event from iterator.",e[1],iter.next().getEvent());
        assertEquals("Incorrect event from iterator.",e[2],iter.next().getEvent());
        assertFalse("Incorrect iterator.", iter.hasNext());

        // Check iterator does not allow mutation.
        assertThrows(UnsupportedOperationException.class, iter::remove);
    }

    @Test
    public void testIteratorAt() {
        // Check iterator on empty timeline.
        Iterator<TimelineFrame<TimelineEvent>> iter = tl.iteratorAt(0);
        assertFalse("Non-empty iterator returned when tl empty.", iter.hasNext());

        // Check iterator starts from the right point and contains all subsequent elements.
        addDefaultEvents();
        iter = tl.iteratorAt(1);
        assertEquals("Incorrect event from iterator.",e[1],iter.next().getEvent());
        assertEquals("Incorrect event from iterator.",e[2],iter.next().getEvent());
        assertFalse("Incorrect iterator.", iter.hasNext());

        // Check iterator does not allow mutation.
        assertThrows(UnsupportedOperationException.class, iter::remove);
    }

    @Test
    public void testCreateNewEvent() {
        assertThrows(UnsupportedOperationException.class, ()->{TimelineEvent ev = tl.createNewEvent();});
    }

    @Test
    public void testEquals() {
        // Assert tl w/ different units not equal.
        assertNotEquals("Timelines are equal despite different units.",new Timeline<>(TimeUnit.MINUTES),tl);

        // Assert tl w/ different events not equal.
        Timeline<TimelineEvent> tl2 = new Timeline<>(TimeUnit.SECONDS);
        tl2.addEvent(0, e[0]);
        assertNotEquals("Timelines are equal despite different events.",tl2,tl);

        // Check reciprocal equality.
        tl.addEvent(0, e[0]);
        assertEquals("Timelines should be equal.",tl,tl2);
        assertEquals("Timelines should be equal.",tl2,tl);

        // Check self-equality.
        assertEquals("Timeline should equal itself.",tl,tl);
    }

    @Test
    public void testHashCode() {
        // Check hashcode contract with equals method.
        tl.addEvent(0, e[0]);
        Timeline<TimelineEvent> tl2 = new Timeline<>(TimeUnit.SECONDS);
        tl2.addEvent(0, e[0]);

        assertEquals("Equal timelines should return same hash code.",tl.hashCode(),tl2.hashCode());
    }

    @Test
    public void testInvalidConstruction() {
        // Attempt to construct with null TimeUnit.
        assertThrows("Constructed timeline with null timeunit.", NullPointerException.class, ()-> new Timeline<>((TimeUnit)null));
    }

    @Test
    public void testCopy() {
        // Check copy constructs a new equal object.
        addDefaultEvents();
        Timeline<TimelineEvent> copy = new Timeline<>(tl);
        assertNotSame("Copy should return a new object.", tl, copy);
        assertEquals("Copy should be equal.", tl, copy);

        // Check timeline frames have been copied.
        assertNotSame("Timeline frames should be copies.", tl.toList().get(0), copy.toList().get(0));

        // Check copy of null fails.
        assertThrows("Copied null timeline.",NullPointerException.class,()-> new Timeline<>((Timeline<TimelineEvent>)null));

        // Check event subclass
        Timeline<MessageEvent> tl2 = new Timeline<>(TimeUnit.MILLISECONDS);
        tl2.addEvent(0, new MessageEvent(""));
        copy = new Timeline<>(tl2);
        assertNotSame("Copy should return a new object.", tl2, copy);
        assertEquals("Copy should be equal.", tl2, copy);
    }

    @Test
    public void testNullListener() {
        // Attempt attaching null listener.
        assertThrows("Attached null listener.", NullPointerException.class,()-> tl.addListener(null));
    }

    @Test
    public void testClear() {
        addDefaultEvents();

        tl.clear();

        // Check timeline has been cleared.
        assertTrue("Timeline still contains events after clearing.", tl.isEmpty());

        // Check listeners notified.
        assertTrue("No notification before timeline changed.",notifiedBeforeTLChanged);
        assertTrue("No notification of timeline changed.",notifiedTLChanged);
        assertTrue("No notification of duration change.", notifiedDurationChanged);
        assertTrue("No notification of timeline cleared.", notifiedTLCleared);
    }

    @Test
    public void testCount() {
        // Check empty tl.
        assertEquals("Returned incorrect number of events.", 0, tl.count());

        // Check with events.
        addDefaultEvents();
        assertEquals("Returned incorrect number of events.", tl.toList().size(), tl.count());
    }

    @Test 
    public void countAt() {
        // Check when tl empty.
        assertEquals("Returns > 0 when empty.", 0, tl.countAt(0));

        // Check non-existent timestamp.
        addDefaultEvents();
        assertEquals("Returns > 0 when timestamp is not present.", 0, tl.countAt(1));

        // Check correct count.
        tl.addEvent(2, dupeEvent);
        assertEquals("Returned list has incorrect num of events.", 2, tl.countAt(2));
    }

    @Test
    public void testStream() {
        addDefaultEvents();

        List<TimelineFrame<TimelineEvent>> streamEvents = tl.stream().collect(Collectors.toList());
        List<TimelineFrame<TimelineEvent>> tlEvents = tl.toList();

        // Check stream equals stream from underlying list.
        assertTrue("Stream does not contain all tl events.", streamEvents.containsAll(tlEvents));
        assertTrue("Stream contains extra events.", tlEvents.containsAll(streamEvents));
    }

    @Test
<<<<<<< HEAD
    public void testScale() {
        // Test scale up
        addDefaultEvents();
        tl.scale(2);
        assertEquals("Event timestamp scaled incorrectly.", 0, tl.timeOf(e[0]));
        assertEquals("Event timestamp scaled incorrectly.", 2*(EVENT_DELAY), tl.timeOf(e[1]));
        assertEquals("Event timestamp scaled incorrectly.", 2*(EVENT_DELAY*2), tl.timeOf(e[2]));
        tl.clear();
=======
    public void testShift() {
        addDefaultEvents();

        // Test shifting.
        TimelineFrame<TimelineEvent> tf = tl.toList().get(2);
        tl.shift(tf, 0);
        assertEquals("Event not shifted", 0, tl.timeOf(tf.getEvent()));
        assertEquals("Timeline not sorted after shift.", tf, tl.toList().get(1));
>>>>>>> f7bb86cd

        // Check listener notifications.
        assertTrue("No notification before timeline changed.",notifiedBeforeTLChanged);
        assertTrue("No notification of timeline changed.",notifiedTLChanged);
        assertTrue("No notification of duration change.",notifiedDurationChanged);
<<<<<<< HEAD
        assertTrue("No notification of event shifted.", notifiedShifted.get(e[0]));
        assertTrue("No notification of event shifted.", notifiedShifted.get(e[1]));
        assertTrue("No notification of event shifted.", notifiedShifted.get(e[2]));

        // Test rounded up
        addDefaultEvents();
        tl.scale(1.75);
        assertEquals("Event timestamp scaled incorrectly.", 0, tl.timeOf(e[0]));
        assertEquals("Event timestamp scaled incorrectly.", Math.round((EVENT_DELAY)*1.75), tl.timeOf(e[1]));
        assertEquals("Event timestamp scaled incorrectly.", Math.round((EVENT_DELAY*2)*1.75), tl.timeOf(e[2]));
        tl.clear();

        // Test scale down
        addDefaultEvents();
        tl.scale(0.5);
        assertEquals("Event timestamp scaled incorrectly.", 0, tl.timeOf(e[0]));
        assertEquals("Event timestamp scaled incorrectly.", (EVENT_DELAY)/2, tl.timeOf(e[1]));
        assertEquals("Event timestamp scaled incorrectly.", (EVENT_DELAY*2)/2, tl.timeOf(e[2]));
        tl.clear();

        // Test rounded down
        addDefaultEvents();
        tl.scale(0.25);
        assertEquals("Event timestamp scaled incorrectly.", 0, tl.timeOf(e[0]));
        assertEquals("Event timestamp scaled incorrectly.", Math.round((EVENT_DELAY)*0.25), tl.timeOf(e[1]));
        assertEquals("Event timestamp scaled incorrectly.", Math.round((EVENT_DELAY*2)*0.25), tl.timeOf(e[2]));

        // Test invalid
        assertThrows(IllegalArgumentException.class, ()->tl.scale(0));
=======
        assertTrue("No notification of event shifted.", notifiedShifted.get(e[2]));

        // Test invalid
        TimelineFrame<TimelineEvent> other_tf = new TimelineFrame<>(0,()->{});
        assertThrows("Did not throw exception when timeframe that is not part of tl.", NoSuchElementException.class, ()->tl.shift(other_tf, 10));
        assertEquals("Shifted timeframe that is not part of tl.", 0, tf.getTime());
        assertThrows("Did not throw exception when time is less than 0.", NoSuchElementException.class, ()->tl.shift(other_tf, -1));
>>>>>>> f7bb86cd
    }

    // Helper Methods

    /**
     * Resets all the listener notification flags to false.
     */
    private void resetListenerNotifications() {
        notifiedBeforeTLChanged = false;
        notifiedTLChanged = false;
        notifiedEventAdded = false;
        notifiedEventInserted = false;
        notifiedEventRemoved = false;
        notifiedDurationChanged = false;
        notifiedTLCleared = false;
        notifiedShifted = new HashMap<>(3);
    }
}<|MERGE_RESOLUTION|>--- conflicted
+++ resolved
@@ -54,14 +54,8 @@
     private boolean notifiedBeforeTLChanged, notifiedTLChanged, notifiedEventAdded, notifiedEventInserted,
         notifiedEventRemoved, notifiedDurationChanged, notifiedTLCleared;
 
-<<<<<<< HEAD
     /** Event shifted callback checks */
     private Map<TimelineEvent, Boolean> notifiedShifted;
-=======
-
-    /** Event shifted callback checks. */
-    Map<TimelineEvent, Boolean> notifiedShifted;
->>>>>>> f7bb86cd
 
     /** Array of test events. */
     private TimelineEvent[] e;
@@ -543,7 +537,6 @@
     }
 
     @Test
-<<<<<<< HEAD
     public void testScale() {
         // Test scale up
         addDefaultEvents();
@@ -552,7 +545,43 @@
         assertEquals("Event timestamp scaled incorrectly.", 2*(EVENT_DELAY), tl.timeOf(e[1]));
         assertEquals("Event timestamp scaled incorrectly.", 2*(EVENT_DELAY*2), tl.timeOf(e[2]));
         tl.clear();
-=======
+
+        // Check listener notifications.
+        assertTrue("No notification before timeline changed.",notifiedBeforeTLChanged);
+        assertTrue("No notification of timeline changed.",notifiedTLChanged);
+        assertTrue("No notification of duration change.",notifiedDurationChanged);
+        assertTrue("No notification of event shifted.", notifiedShifted.get(e[0]));
+        assertTrue("No notification of event shifted.", notifiedShifted.get(e[1]));
+        assertTrue("No notification of event shifted.", notifiedShifted.get(e[2]));
+
+        // Test rounded up
+        addDefaultEvents();
+        tl.scale(1.75);
+        assertEquals("Event timestamp scaled incorrectly.", 0, tl.timeOf(e[0]));
+        assertEquals("Event timestamp scaled incorrectly.", Math.round((EVENT_DELAY)*1.75), tl.timeOf(e[1]));
+        assertEquals("Event timestamp scaled incorrectly.", Math.round((EVENT_DELAY*2)*1.75), tl.timeOf(e[2]));
+        tl.clear();
+
+        // Test scale down
+        addDefaultEvents();
+        tl.scale(0.5);
+        assertEquals("Event timestamp scaled incorrectly.", 0, tl.timeOf(e[0]));
+        assertEquals("Event timestamp scaled incorrectly.", (EVENT_DELAY)/2, tl.timeOf(e[1]));
+        assertEquals("Event timestamp scaled incorrectly.", (EVENT_DELAY*2)/2, tl.timeOf(e[2]));
+        tl.clear();
+
+        // Test rounded down
+        addDefaultEvents();
+        tl.scale(0.25);
+        assertEquals("Event timestamp scaled incorrectly.", 0, tl.timeOf(e[0]));
+        assertEquals("Event timestamp scaled incorrectly.", Math.round((EVENT_DELAY)*0.25), tl.timeOf(e[1]));
+        assertEquals("Event timestamp scaled incorrectly.", Math.round((EVENT_DELAY*2)*0.25), tl.timeOf(e[2]));
+
+        // Test invalid
+        assertThrows(IllegalArgumentException.class, ()->tl.scale(0));
+    }
+
+    @Test
     public void testShift() {
         addDefaultEvents();
 
@@ -561,43 +590,11 @@
         tl.shift(tf, 0);
         assertEquals("Event not shifted", 0, tl.timeOf(tf.getEvent()));
         assertEquals("Timeline not sorted after shift.", tf, tl.toList().get(1));
->>>>>>> f7bb86cd
 
         // Check listener notifications.
         assertTrue("No notification before timeline changed.",notifiedBeforeTLChanged);
         assertTrue("No notification of timeline changed.",notifiedTLChanged);
         assertTrue("No notification of duration change.",notifiedDurationChanged);
-<<<<<<< HEAD
-        assertTrue("No notification of event shifted.", notifiedShifted.get(e[0]));
-        assertTrue("No notification of event shifted.", notifiedShifted.get(e[1]));
-        assertTrue("No notification of event shifted.", notifiedShifted.get(e[2]));
-
-        // Test rounded up
-        addDefaultEvents();
-        tl.scale(1.75);
-        assertEquals("Event timestamp scaled incorrectly.", 0, tl.timeOf(e[0]));
-        assertEquals("Event timestamp scaled incorrectly.", Math.round((EVENT_DELAY)*1.75), tl.timeOf(e[1]));
-        assertEquals("Event timestamp scaled incorrectly.", Math.round((EVENT_DELAY*2)*1.75), tl.timeOf(e[2]));
-        tl.clear();
-
-        // Test scale down
-        addDefaultEvents();
-        tl.scale(0.5);
-        assertEquals("Event timestamp scaled incorrectly.", 0, tl.timeOf(e[0]));
-        assertEquals("Event timestamp scaled incorrectly.", (EVENT_DELAY)/2, tl.timeOf(e[1]));
-        assertEquals("Event timestamp scaled incorrectly.", (EVENT_DELAY*2)/2, tl.timeOf(e[2]));
-        tl.clear();
-
-        // Test rounded down
-        addDefaultEvents();
-        tl.scale(0.25);
-        assertEquals("Event timestamp scaled incorrectly.", 0, tl.timeOf(e[0]));
-        assertEquals("Event timestamp scaled incorrectly.", Math.round((EVENT_DELAY)*0.25), tl.timeOf(e[1]));
-        assertEquals("Event timestamp scaled incorrectly.", Math.round((EVENT_DELAY*2)*0.25), tl.timeOf(e[2]));
-
-        // Test invalid
-        assertThrows(IllegalArgumentException.class, ()->tl.scale(0));
-=======
         assertTrue("No notification of event shifted.", notifiedShifted.get(e[2]));
 
         // Test invalid
@@ -605,7 +602,6 @@
         assertThrows("Did not throw exception when timeframe that is not part of tl.", NoSuchElementException.class, ()->tl.shift(other_tf, 10));
         assertEquals("Shifted timeframe that is not part of tl.", 0, tf.getTime());
         assertThrows("Did not throw exception when time is less than 0.", NoSuchElementException.class, ()->tl.shift(other_tf, -1));
->>>>>>> f7bb86cd
     }
 
     // Helper Methods
